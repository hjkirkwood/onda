--- conflicted
+++ resolved
@@ -103,23 +103,11 @@
 )
 
 
-<<<<<<< HEAD
-optical_laser_active = (  # pylint: disable=C0103
-    euxfel_karabo.optical_laser_active
+beam_energy = (  # pylint: disable=invalid-name
+    euxfel_karabo.beam_energy
 )
 
 
-############################
-#                          #
-# EVENT HANDLING FUNCTIONS #
-#                          #
-############################
-
-
-get_peakfinder8_info_detector_data = (  # pylint: disable=C0103
-    euxfel_agipd.get_peakfinder8_info
-=======
-beam_energy = (  # pylint: disable=invalid-name
-    euxfel_karabo.beam_energy
->>>>>>> 3d8cf8a8
+optical_laser_active = (  # pylint: disable=invalid-name
+    euxfel_karabo.optical_laser_active
 )