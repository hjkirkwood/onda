#    This file is part of OnDA.
#
#    OnDA is free software: you can redistribute it and/or modify
#    it under the terms of the GNU General Public License as published by
#    the Free Software Foundation, either version 3 of the License, or
#    (at your option) any later version.
#
#    OnDA is distributed in the hope that it will be useful,
#    but WITHOUT ANY WARRANTY; without even the implied warranty of
#    MERCHANTABILITY or FITNESS FOR A PARTICULAR PURPOSE.  See the
#    GNU General Public License for more details.
#
#    You should have received a copy of the GNU General Public License
#    along with OnDA.  If not, see <http://www.gnu.org/licenses/>.
#
#    Copyright © 2014-2018 Deutsches Elektronen-Synchrotron DESY,
#    a research centre of the Helmholtz Association.
"""
Data retrieval at the AMO beamline of LCLS.

Classes and functions used to retrieve and extract data at the CXI
beamline of the LCLS facility.
"""
from __future__ import absolute_import, division, print_function

import functools

from onda.data_retrieval_layer.data_sources import lcls_cspad
from onda.data_retrieval_layer.facility_profiles import lcls_psana


#####################
#                   #
# UTILITY FUNCTIONS #
#                   #
#####################


get_peakfinder8_info_detector_data = (  # pylint: disable=invalid-name
    lcls_cspad.get_peakfinder8_info
)


############################
#                          #
# EVENT HANDLING FUNCTIONS #
#                          #
############################


initialize_event_source = (  # pylint: disable=invalid-name
    lcls_psana.initialize_event_source
)


event_generator = (  # pylint: disable=invalid-name
    lcls_psana.event_generator
)


EventFilter = (  # pylint: disable=invalid-name
    lcls_psana.EventFilter
)


FrameFilter = (  # pylint: disable=invalid-name
    lcls_psana.FrameFilter
)


open_event = (  # pylint: disable=invalid-name
    lcls_psana.open_event
)


close_event = (  # pylint: disable=invalid-name
    lcls_psana.close_event
)


get_num_frames_in_event = (  # pylint: disable=invalid-name
    lcls_psana.get_num_frames_in_event
)


#####################################################
#                                                   #
# PSANA DETECTOR INTERFACE INITIALIZATION FUNCTIONS #
#                                                   #
#####################################################


detector_data_init = functools.partial(  # pylint: disable=invalid-name
    lcls_psana.detector_data_init,
    data_extraction_func_name='detector_data'
)
functools.update_wrapper(detector_data_init, lcls_psana.detector_data_init)


timestamp_init = (  # pylint: disable=invalid-name
    lcls_psana.timestamp_init
)


detector_distance_init = (  # pylint: disable=invalid-name
    lcls_psana.detector_distance_init
)


beam_energy_init = (  # pylint: disable=invalid-name
    lcls_psana.beam_energy_init
)

<<<<<<< HEAD
optical_laser_active_init = (  # pylint: disable=C0103
    lcls_psana.optical_laser_active_init
)

=======
>>>>>>> 3d8cf8a8

#############################
#                           #
# DATA EXTRACTION FUNCTIONS #
#                           #
#############################

detector_data = functools.partial(  # pylint: disable=invalid-name
    lcls_cspad.detector_data,
    data_extraction_func_name='detector_data'
)
functools.update_wrapper(detector_data, lcls_cspad.detector_data)


timestamp = (  # pylint: disable=invalid-name
    lcls_psana.timestamp
)


detector_distance = (  # pylint: disable=invalid-name
    lcls_psana.detector_distance
)


beam_energy = (  # pylint: disable=invalid-name
    lcls_psana.beam_energy
<<<<<<< HEAD
)


optical_laser_active = (  # pylint: disable=C0103
    lcls_psana.optical_laser_active
)

get_peakfinder8_info_detector_data = (  # pylint: disable=C0103
    lcls_cspad.get_peakfinder8_info
=======
>>>>>>> 3d8cf8a8
)<|MERGE_RESOLUTION|>--- conflicted
+++ resolved
@@ -111,13 +111,10 @@
     lcls_psana.beam_energy_init
 )
 
-<<<<<<< HEAD
-optical_laser_active_init = (  # pylint: disable=C0103
+optical_laser_active_init = (  # pylint: disable=invalid-name
     lcls_psana.optical_laser_active_init
 )
 
-=======
->>>>>>> 3d8cf8a8
 
 #############################
 #                           #
@@ -144,16 +141,9 @@
 
 beam_energy = (  # pylint: disable=invalid-name
     lcls_psana.beam_energy
-<<<<<<< HEAD
 )
 
 
-optical_laser_active = (  # pylint: disable=C0103
+optical_laser_active = (  # pylint: disable=invalid-name
     lcls_psana.optical_laser_active
-)
-
-get_peakfinder8_info_detector_data = (  # pylint: disable=C0103
-    lcls_cspad.get_peakfinder8_info
-=======
->>>>>>> 3d8cf8a8
 )